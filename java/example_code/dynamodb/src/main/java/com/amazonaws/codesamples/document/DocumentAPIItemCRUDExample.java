// snippet-sourcedescription:[DocumentAPIItemCRUDExample.java demonstrates how to ]
// snippet-service:[dynamodb]
// snippet-keyword:[Java]
// snippet-keyword:[Amazon DynamoDB]
// snippet-keyword:[Code Sample]
// snippet-keyword:[ ]
// snippet-sourcetype:[full-example]
// snippet-sourcedate:[ ]
// snippet-sourceauthor:[AWS]
<<<<<<< HEAD
// snippet-start:[dynamodb.Java.CodeExample.DocumentAPIItemCRUDExample] 

=======
// snippet-start:[dynamodb.java.codeexample.DocumentAPIItemCRUDExample] 
>>>>>>> 7fd06f5f
/**
 * Copyright 2010-2019 Amazon.com, Inc. or its affiliates. All Rights Reserved.
 *
 * This file is licensed under the Apache License, Version 2.0 (the "License").
 * You may not use this file except in compliance with the License. A copy of
 * the License is located at
 *
 * http://aws.amazon.com/apache2.0/
 *
 * This file is distributed on an "AS IS" BASIS, WITHOUT WARRANTIES OR
 * CONDITIONS OF ANY KIND, either express or implied. See the License for the
 * specific language governing permissions and limitations under the License.
*/
<<<<<<< HEAD


package com.amazonaws.codesamples.document;

import java.io.IOException;
import java.util.Arrays;
import java.util.HashMap;
import java.util.HashSet;
import java.util.Map;

import com.amazonaws.services.dynamodbv2.AmazonDynamoDB;
import com.amazonaws.services.dynamodbv2.AmazonDynamoDBClientBuilder;
import com.amazonaws.services.dynamodbv2.document.DeleteItemOutcome;
import com.amazonaws.services.dynamodbv2.document.DynamoDB;
import com.amazonaws.services.dynamodbv2.document.Item;
import com.amazonaws.services.dynamodbv2.document.Table;
import com.amazonaws.services.dynamodbv2.document.UpdateItemOutcome;
import com.amazonaws.services.dynamodbv2.document.spec.DeleteItemSpec;
import com.amazonaws.services.dynamodbv2.document.spec.UpdateItemSpec;
import com.amazonaws.services.dynamodbv2.document.utils.NameMap;
import com.amazonaws.services.dynamodbv2.document.utils.ValueMap;
import com.amazonaws.services.dynamodbv2.model.ReturnValue;

public class DocumentAPIItemCRUDExample {

    static AmazonDynamoDB client = AmazonDynamoDBClientBuilder.standard().build();
    static DynamoDB dynamoDB = new DynamoDB(client);

    static String tableName = "ProductCatalog";

    public static void main(String[] args) throws IOException {

        createItems();

        retrieveItem();

        // Perform various updates.
        updateMultipleAttributes();
        updateAddNewAttribute();
        updateExistingAttributeConditionally();

        // Delete the item.
        deleteItem();

    }

    private static void createItems() {

        Table table = dynamoDB.getTable(tableName);
        try {

            Item item = new Item().withPrimaryKey("Id", 120).withString("Title", "Book 120 Title")
                .withString("ISBN", "120-1111111111")
                .withStringSet("Authors", new HashSet<String>(Arrays.asList("Author12", "Author22")))
                .withNumber("Price", 20).withString("Dimensions", "8.5x11.0x.75").withNumber("PageCount", 500)
                .withBoolean("InPublication", false).withString("ProductCategory", "Book");
            table.putItem(item);

            item = new Item().withPrimaryKey("Id", 121).withString("Title", "Book 121 Title")
                .withString("ISBN", "121-1111111111")
                .withStringSet("Authors", new HashSet<String>(Arrays.asList("Author21", "Author 22")))
                .withNumber("Price", 20).withString("Dimensions", "8.5x11.0x.75").withNumber("PageCount", 500)
                .withBoolean("InPublication", true).withString("ProductCategory", "Book");
            table.putItem(item);

        }
        catch (Exception e) {
            System.err.println("Create items failed.");
            System.err.println(e.getMessage());

        }
    }

    private static void retrieveItem() {
        Table table = dynamoDB.getTable(tableName);

        try {

            Item item = table.getItem("Id", 120, "Id, ISBN, Title, Authors", null);

            System.out.println("Printing item after retrieving it....");
            System.out.println(item.toJSONPretty());

        }
        catch (Exception e) {
            System.err.println("GetItem failed.");
            System.err.println(e.getMessage());
        }

    }

    private static void updateAddNewAttribute() {
        Table table = dynamoDB.getTable(tableName);

        try {

            UpdateItemSpec updateItemSpec = new UpdateItemSpec().withPrimaryKey("Id", 121)
                .withUpdateExpression("set #na = :val1").withNameMap(new NameMap().with("#na", "NewAttribute"))
                .withValueMap(new ValueMap().withString(":val1", "Some value")).withReturnValues(ReturnValue.ALL_NEW);

            UpdateItemOutcome outcome = table.updateItem(updateItemSpec);

            // Check the response.
            System.out.println("Printing item after adding new attribute...");
            System.out.println(outcome.getItem().toJSONPretty());

        }
        catch (Exception e) {
            System.err.println("Failed to add new attribute in " + tableName);
            System.err.println(e.getMessage());
        }
    }

    private static void updateMultipleAttributes() {

        Table table = dynamoDB.getTable(tableName);

        try {

            UpdateItemSpec updateItemSpec = new UpdateItemSpec().withPrimaryKey("Id", 120)
                .withUpdateExpression("add #a :val1 set #na=:val2")
                .withNameMap(new NameMap().with("#a", "Authors").with("#na", "NewAttribute"))
                .withValueMap(
                    new ValueMap().withStringSet(":val1", "Author YY", "Author ZZ").withString(":val2", "someValue"))
                .withReturnValues(ReturnValue.ALL_NEW);

            UpdateItemOutcome outcome = table.updateItem(updateItemSpec);

            // Check the response.
            System.out.println("Printing item after multiple attribute update...");
            System.out.println(outcome.getItem().toJSONPretty());

        }
        catch (Exception e) {
            System.err.println("Failed to update multiple attributes in " + tableName);
            System.err.println(e.getMessage());

        }
    }

    private static void updateExistingAttributeConditionally() {

        Table table = dynamoDB.getTable(tableName);

        try {

            // Specify the desired price (25.00) and also the condition (price =
            // 20.00)

            UpdateItemSpec updateItemSpec = new UpdateItemSpec().withPrimaryKey("Id", 120)
                .withReturnValues(ReturnValue.ALL_NEW).withUpdateExpression("set #p = :val1")
                .withConditionExpression("#p = :val2").withNameMap(new NameMap().with("#p", "Price"))
                .withValueMap(new ValueMap().withNumber(":val1", 25).withNumber(":val2", 20));

            UpdateItemOutcome outcome = table.updateItem(updateItemSpec);

            // Check the response.
            System.out.println("Printing item after conditional update to new attribute...");
            System.out.println(outcome.getItem().toJSONPretty());

        }
        catch (Exception e) {
            System.err.println("Error updating item in " + tableName);
            System.err.println(e.getMessage());
        }
    }

    private static void deleteItem() {

        Table table = dynamoDB.getTable(tableName);

        try {

            DeleteItemSpec deleteItemSpec = new DeleteItemSpec().withPrimaryKey("Id", 120)
                .withConditionExpression("#ip = :val").withNameMap(new NameMap().with("#ip", "InPublication"))
                .withValueMap(new ValueMap().withBoolean(":val", false)).withReturnValues(ReturnValue.ALL_OLD);

            DeleteItemOutcome outcome = table.deleteItem(deleteItemSpec);

            // Check the response.
            System.out.println("Printing item that was deleted...");
            System.out.println(outcome.getItem().toJSONPretty());

        }
        catch (Exception e) {
            System.err.println("Error deleting item in " + tableName);
            System.err.println(e.getMessage());
        }
    }
}
// snippet-end:[dynamodb.Java.CodeExample.DocumentAPIItemCRUDExample]
=======


package com.amazonaws.codesamples.document;

import java.io.IOException;
import java.util.Arrays;
import java.util.HashMap;
import java.util.HashSet;
import java.util.Map;

import com.amazonaws.services.dynamodbv2.AmazonDynamoDB;
import com.amazonaws.services.dynamodbv2.AmazonDynamoDBClientBuilder;
import com.amazonaws.services.dynamodbv2.document.DeleteItemOutcome;
import com.amazonaws.services.dynamodbv2.document.DynamoDB;
import com.amazonaws.services.dynamodbv2.document.Item;
import com.amazonaws.services.dynamodbv2.document.Table;
import com.amazonaws.services.dynamodbv2.document.UpdateItemOutcome;
import com.amazonaws.services.dynamodbv2.document.spec.DeleteItemSpec;
import com.amazonaws.services.dynamodbv2.document.spec.UpdateItemSpec;
import com.amazonaws.services.dynamodbv2.document.utils.NameMap;
import com.amazonaws.services.dynamodbv2.document.utils.ValueMap;
import com.amazonaws.services.dynamodbv2.model.ReturnValue;

public class DocumentAPIItemCRUDExample {

    static AmazonDynamoDB client = AmazonDynamoDBClientBuilder.standard().build();
    static DynamoDB dynamoDB = new DynamoDB(client);

    static String tableName = "ProductCatalog";

    public static void main(String[] args) throws IOException {

        createItems();

        retrieveItem();

        // Perform various updates.
        updateMultipleAttributes();
        updateAddNewAttribute();
        updateExistingAttributeConditionally();

        // Delete the item.
        deleteItem();

    }

    private static void createItems() {

        Table table = dynamoDB.getTable(tableName);
        try {

            Item item = new Item().withPrimaryKey("Id", 120).withString("Title", "Book 120 Title")
                .withString("ISBN", "120-1111111111")
                .withStringSet("Authors", new HashSet<String>(Arrays.asList("Author12", "Author22")))
                .withNumber("Price", 20).withString("Dimensions", "8.5x11.0x.75").withNumber("PageCount", 500)
                .withBoolean("InPublication", false).withString("ProductCategory", "Book");
            table.putItem(item);

            item = new Item().withPrimaryKey("Id", 121).withString("Title", "Book 121 Title")
                .withString("ISBN", "121-1111111111")
                .withStringSet("Authors", new HashSet<String>(Arrays.asList("Author21", "Author 22")))
                .withNumber("Price", 20).withString("Dimensions", "8.5x11.0x.75").withNumber("PageCount", 500)
                .withBoolean("InPublication", true).withString("ProductCategory", "Book");
            table.putItem(item);

        }
        catch (Exception e) {
            System.err.println("Create items failed.");
            System.err.println(e.getMessage());

        }
    }

    private static void retrieveItem() {
        Table table = dynamoDB.getTable(tableName);

        try {

            Item item = table.getItem("Id", 120, "Id, ISBN, Title, Authors", null);

            System.out.println("Printing item after retrieving it....");
            System.out.println(item.toJSONPretty());

        }
        catch (Exception e) {
            System.err.println("GetItem failed.");
            System.err.println(e.getMessage());
        }

    }

    private static void updateAddNewAttribute() {
        Table table = dynamoDB.getTable(tableName);

        try {

            UpdateItemSpec updateItemSpec = new UpdateItemSpec().withPrimaryKey("Id", 121)
                .withUpdateExpression("set #na = :val1").withNameMap(new NameMap().with("#na", "NewAttribute"))
                .withValueMap(new ValueMap().withString(":val1", "Some value")).withReturnValues(ReturnValue.ALL_NEW);

            UpdateItemOutcome outcome = table.updateItem(updateItemSpec);

            // Check the response.
            System.out.println("Printing item after adding new attribute...");
            System.out.println(outcome.getItem().toJSONPretty());

        }
        catch (Exception e) {
            System.err.println("Failed to add new attribute in " + tableName);
            System.err.println(e.getMessage());
        }
    }

    private static void updateMultipleAttributes() {

        Table table = dynamoDB.getTable(tableName);

        try {

            UpdateItemSpec updateItemSpec = new UpdateItemSpec().withPrimaryKey("Id", 120)
                .withUpdateExpression("add #a :val1 set #na=:val2")
                .withNameMap(new NameMap().with("#a", "Authors").with("#na", "NewAttribute"))
                .withValueMap(
                    new ValueMap().withStringSet(":val1", "Author YY", "Author ZZ").withString(":val2", "someValue"))
                .withReturnValues(ReturnValue.ALL_NEW);

            UpdateItemOutcome outcome = table.updateItem(updateItemSpec);

            // Check the response.
            System.out.println("Printing item after multiple attribute update...");
            System.out.println(outcome.getItem().toJSONPretty());

        }
        catch (Exception e) {
            System.err.println("Failed to update multiple attributes in " + tableName);
            System.err.println(e.getMessage());

        }
    }

    private static void updateExistingAttributeConditionally() {

        Table table = dynamoDB.getTable(tableName);

        try {

            // Specify the desired price (25.00) and also the condition (price =
            // 20.00)

            UpdateItemSpec updateItemSpec = new UpdateItemSpec().withPrimaryKey("Id", 120)
                .withReturnValues(ReturnValue.ALL_NEW).withUpdateExpression("set #p = :val1")
                .withConditionExpression("#p = :val2").withNameMap(new NameMap().with("#p", "Price"))
                .withValueMap(new ValueMap().withNumber(":val1", 25).withNumber(":val2", 20));

            UpdateItemOutcome outcome = table.updateItem(updateItemSpec);

            // Check the response.
            System.out.println("Printing item after conditional update to new attribute...");
            System.out.println(outcome.getItem().toJSONPretty());

        }
        catch (Exception e) {
            System.err.println("Error updating item in " + tableName);
            System.err.println(e.getMessage());
        }
    }

    private static void deleteItem() {

        Table table = dynamoDB.getTable(tableName);

        try {

            DeleteItemSpec deleteItemSpec = new DeleteItemSpec().withPrimaryKey("Id", 120)
                .withConditionExpression("#ip = :val").withNameMap(new NameMap().with("#ip", "InPublication"))
                .withValueMap(new ValueMap().withBoolean(":val", false)).withReturnValues(ReturnValue.ALL_OLD);

            DeleteItemOutcome outcome = table.deleteItem(deleteItemSpec);

            // Check the response.
            System.out.println("Printing item that was deleted...");
            System.out.println(outcome.getItem().toJSONPretty());

        }
        catch (Exception e) {
            System.err.println("Error deleting item in " + tableName);
            System.err.println(e.getMessage());
        }
    }
}

// snippet-end:[dynamodb.java.codeexample.DocumentAPIItemCRUDExample] 
>>>>>>> 7fd06f5f
<|MERGE_RESOLUTION|>--- conflicted
+++ resolved
@@ -1,32 +1,26 @@
-// snippet-sourcedescription:[DocumentAPIItemCRUDExample.java demonstrates how to ]
-// snippet-service:[dynamodb]
-// snippet-keyword:[Java]
-// snippet-keyword:[Amazon DynamoDB]
-// snippet-keyword:[Code Sample]
-// snippet-keyword:[ ]
-// snippet-sourcetype:[full-example]
-// snippet-sourcedate:[ ]
-// snippet-sourceauthor:[AWS]
-<<<<<<< HEAD
-// snippet-start:[dynamodb.Java.CodeExample.DocumentAPIItemCRUDExample] 
-
-=======
+// snippet-sourcedescription:[DocumentAPIItemCRUDExample.java demonstrates how to ]
+// snippet-service:[dynamodb]
+// snippet-keyword:[Java]
+// snippet-keyword:[Amazon DynamoDB]
+// snippet-keyword:[Code Sample]
+// snippet-keyword:[ ]
+// snippet-sourcetype:[full-example]
+// snippet-sourcedate:[ ]
+// snippet-sourceauthor:[AWS]
 // snippet-start:[dynamodb.java.codeexample.DocumentAPIItemCRUDExample] 
->>>>>>> 7fd06f5f
-/**
- * Copyright 2010-2019 Amazon.com, Inc. or its affiliates. All Rights Reserved.
- *
- * This file is licensed under the Apache License, Version 2.0 (the "License").
- * You may not use this file except in compliance with the License. A copy of
- * the License is located at
- *
- * http://aws.amazon.com/apache2.0/
- *
- * This file is distributed on an "AS IS" BASIS, WITHOUT WARRANTIES OR
- * CONDITIONS OF ANY KIND, either express or implied. See the License for the
- * specific language governing permissions and limitations under the License.
-*/
-<<<<<<< HEAD
+/**
+ * Copyright 2010-2019 Amazon.com, Inc. or its affiliates. All Rights Reserved.
+ *
+ * This file is licensed under the Apache License, Version 2.0 (the "License").
+ * You may not use this file except in compliance with the License. A copy of
+ * the License is located at
+ *
+ * http://aws.amazon.com/apache2.0/
+ *
+ * This file is distributed on an "AS IS" BASIS, WITHOUT WARRANTIES OR
+ * CONDITIONS OF ANY KIND, either express or implied. See the License for the
+ * specific language governing permissions and limitations under the License.
+*/
 
 
 package com.amazonaws.codesamples.document;
@@ -217,198 +211,5 @@
         }
     }
 }
-// snippet-end:[dynamodb.Java.CodeExample.DocumentAPIItemCRUDExample]
-=======
-
-
-package com.amazonaws.codesamples.document;
-
-import java.io.IOException;
-import java.util.Arrays;
-import java.util.HashMap;
-import java.util.HashSet;
-import java.util.Map;
-
-import com.amazonaws.services.dynamodbv2.AmazonDynamoDB;
-import com.amazonaws.services.dynamodbv2.AmazonDynamoDBClientBuilder;
-import com.amazonaws.services.dynamodbv2.document.DeleteItemOutcome;
-import com.amazonaws.services.dynamodbv2.document.DynamoDB;
-import com.amazonaws.services.dynamodbv2.document.Item;
-import com.amazonaws.services.dynamodbv2.document.Table;
-import com.amazonaws.services.dynamodbv2.document.UpdateItemOutcome;
-import com.amazonaws.services.dynamodbv2.document.spec.DeleteItemSpec;
-import com.amazonaws.services.dynamodbv2.document.spec.UpdateItemSpec;
-import com.amazonaws.services.dynamodbv2.document.utils.NameMap;
-import com.amazonaws.services.dynamodbv2.document.utils.ValueMap;
-import com.amazonaws.services.dynamodbv2.model.ReturnValue;
-
-public class DocumentAPIItemCRUDExample {
-
-    static AmazonDynamoDB client = AmazonDynamoDBClientBuilder.standard().build();
-    static DynamoDB dynamoDB = new DynamoDB(client);
-
-    static String tableName = "ProductCatalog";
-
-    public static void main(String[] args) throws IOException {
-
-        createItems();
-
-        retrieveItem();
-
-        // Perform various updates.
-        updateMultipleAttributes();
-        updateAddNewAttribute();
-        updateExistingAttributeConditionally();
-
-        // Delete the item.
-        deleteItem();
-
-    }
-
-    private static void createItems() {
-
-        Table table = dynamoDB.getTable(tableName);
-        try {
-
-            Item item = new Item().withPrimaryKey("Id", 120).withString("Title", "Book 120 Title")
-                .withString("ISBN", "120-1111111111")
-                .withStringSet("Authors", new HashSet<String>(Arrays.asList("Author12", "Author22")))
-                .withNumber("Price", 20).withString("Dimensions", "8.5x11.0x.75").withNumber("PageCount", 500)
-                .withBoolean("InPublication", false).withString("ProductCategory", "Book");
-            table.putItem(item);
-
-            item = new Item().withPrimaryKey("Id", 121).withString("Title", "Book 121 Title")
-                .withString("ISBN", "121-1111111111")
-                .withStringSet("Authors", new HashSet<String>(Arrays.asList("Author21", "Author 22")))
-                .withNumber("Price", 20).withString("Dimensions", "8.5x11.0x.75").withNumber("PageCount", 500)
-                .withBoolean("InPublication", true).withString("ProductCategory", "Book");
-            table.putItem(item);
-
-        }
-        catch (Exception e) {
-            System.err.println("Create items failed.");
-            System.err.println(e.getMessage());
-
-        }
-    }
-
-    private static void retrieveItem() {
-        Table table = dynamoDB.getTable(tableName);
-
-        try {
-
-            Item item = table.getItem("Id", 120, "Id, ISBN, Title, Authors", null);
-
-            System.out.println("Printing item after retrieving it....");
-            System.out.println(item.toJSONPretty());
-
-        }
-        catch (Exception e) {
-            System.err.println("GetItem failed.");
-            System.err.println(e.getMessage());
-        }
-
-    }
-
-    private static void updateAddNewAttribute() {
-        Table table = dynamoDB.getTable(tableName);
-
-        try {
-
-            UpdateItemSpec updateItemSpec = new UpdateItemSpec().withPrimaryKey("Id", 121)
-                .withUpdateExpression("set #na = :val1").withNameMap(new NameMap().with("#na", "NewAttribute"))
-                .withValueMap(new ValueMap().withString(":val1", "Some value")).withReturnValues(ReturnValue.ALL_NEW);
-
-            UpdateItemOutcome outcome = table.updateItem(updateItemSpec);
-
-            // Check the response.
-            System.out.println("Printing item after adding new attribute...");
-            System.out.println(outcome.getItem().toJSONPretty());
-
-        }
-        catch (Exception e) {
-            System.err.println("Failed to add new attribute in " + tableName);
-            System.err.println(e.getMessage());
-        }
-    }
-
-    private static void updateMultipleAttributes() {
-
-        Table table = dynamoDB.getTable(tableName);
-
-        try {
-
-            UpdateItemSpec updateItemSpec = new UpdateItemSpec().withPrimaryKey("Id", 120)
-                .withUpdateExpression("add #a :val1 set #na=:val2")
-                .withNameMap(new NameMap().with("#a", "Authors").with("#na", "NewAttribute"))
-                .withValueMap(
-                    new ValueMap().withStringSet(":val1", "Author YY", "Author ZZ").withString(":val2", "someValue"))
-                .withReturnValues(ReturnValue.ALL_NEW);
-
-            UpdateItemOutcome outcome = table.updateItem(updateItemSpec);
-
-            // Check the response.
-            System.out.println("Printing item after multiple attribute update...");
-            System.out.println(outcome.getItem().toJSONPretty());
-
-        }
-        catch (Exception e) {
-            System.err.println("Failed to update multiple attributes in " + tableName);
-            System.err.println(e.getMessage());
-
-        }
-    }
-
-    private static void updateExistingAttributeConditionally() {
-
-        Table table = dynamoDB.getTable(tableName);
-
-        try {
-
-            // Specify the desired price (25.00) and also the condition (price =
-            // 20.00)
-
-            UpdateItemSpec updateItemSpec = new UpdateItemSpec().withPrimaryKey("Id", 120)
-                .withReturnValues(ReturnValue.ALL_NEW).withUpdateExpression("set #p = :val1")
-                .withConditionExpression("#p = :val2").withNameMap(new NameMap().with("#p", "Price"))
-                .withValueMap(new ValueMap().withNumber(":val1", 25).withNumber(":val2", 20));
-
-            UpdateItemOutcome outcome = table.updateItem(updateItemSpec);
-
-            // Check the response.
-            System.out.println("Printing item after conditional update to new attribute...");
-            System.out.println(outcome.getItem().toJSONPretty());
-
-        }
-        catch (Exception e) {
-            System.err.println("Error updating item in " + tableName);
-            System.err.println(e.getMessage());
-        }
-    }
-
-    private static void deleteItem() {
-
-        Table table = dynamoDB.getTable(tableName);
-
-        try {
-
-            DeleteItemSpec deleteItemSpec = new DeleteItemSpec().withPrimaryKey("Id", 120)
-                .withConditionExpression("#ip = :val").withNameMap(new NameMap().with("#ip", "InPublication"))
-                .withValueMap(new ValueMap().withBoolean(":val", false)).withReturnValues(ReturnValue.ALL_OLD);
-
-            DeleteItemOutcome outcome = table.deleteItem(deleteItemSpec);
-
-            // Check the response.
-            System.out.println("Printing item that was deleted...");
-            System.out.println(outcome.getItem().toJSONPretty());
-
-        }
-        catch (Exception e) {
-            System.err.println("Error deleting item in " + tableName);
-            System.err.println(e.getMessage());
-        }
-    }
-}
-
-// snippet-end:[dynamodb.java.codeexample.DocumentAPIItemCRUDExample] 
->>>>>>> 7fd06f5f
+
+// snippet-end:[dynamodb.java.codeexample.DocumentAPIItemCRUDExample] 