// snippet-sourcedescription:[DynamoDBDynamicFaultInjection.java demonstrates how to ]
// snippet-service:[dynamodb]
// snippet-keyword:[Java]
// snippet-keyword:[Amazon DynamoDB]
// snippet-keyword:[Code Sample]
// snippet-keyword:[ ]
// snippet-sourcetype:[full-example]
// snippet-sourcedate:[ ]
// snippet-sourceauthor:[AWS]
<<<<<<< HEAD
// snippet-start:[dynamodb.java.codeexample.DynamoDBDynamicFaultInjection] 
=======
// snippet-start:[dynamodb.Java.CodeExample.DynamoDBDynamicFaultInjection] 

>>>>>>> a604417e
/**
 * Copyright 2010-2019 Amazon.com, Inc. or its affiliates. All Rights Reserved.
 *
 * This file is licensed under the Apache License, Version 2.0 (the "License").
 * You may not use this file except in compliance with the License. A copy of
 * the License is located at
 *
 * http://aws.amazon.com/apache2.0/
 *
 * This file is distributed on an "AS IS" BASIS, WITHOUT WARRANTIES OR
 * CONDITIONS OF ANY KIND, either express or implied. See the License for the
 * specific language governing permissions and limitations under the License.
*/
<<<<<<< HEAD


package com.amazonaws.services.dynamodbv2.client;

import java.util.ArrayList;
import java.util.HashMap;
import java.util.List;
import java.util.Map;

import org.slf4j.Logger;
import org.slf4j.LoggerFactory;

import com.amazonaws.AmazonClientException;
import com.amazonaws.AmazonServiceException;
import com.amazonaws.auth.DefaultAWSCredentialsProviderChain;
import com.amazonaws.handlers.RequestHandler2;
import com.amazonaws.services.dynamodbv2.AmazonDynamoDBClient;
import com.amazonaws.services.dynamodbv2.model.AttributeDefinition;
import com.amazonaws.services.dynamodbv2.model.AttributeValue;
import com.amazonaws.services.dynamodbv2.model.ComparisonOperator;
import com.amazonaws.services.dynamodbv2.model.Condition;
import com.amazonaws.services.dynamodbv2.model.CreateTableRequest;
import com.amazonaws.services.dynamodbv2.model.CreateTableResult;
import com.amazonaws.services.dynamodbv2.model.DescribeTableRequest;
import com.amazonaws.services.dynamodbv2.model.GetItemRequest;
import com.amazonaws.services.dynamodbv2.model.GetItemResult;
import com.amazonaws.services.dynamodbv2.model.KeySchemaElement;
import com.amazonaws.services.dynamodbv2.model.KeyType;
import com.amazonaws.services.dynamodbv2.model.ProvisionedThroughput;
import com.amazonaws.services.dynamodbv2.model.PutItemRequest;
import com.amazonaws.services.dynamodbv2.model.PutItemResult;
import com.amazonaws.services.dynamodbv2.model.ResourceInUseException;
import com.amazonaws.services.dynamodbv2.model.ScanRequest;
import com.amazonaws.services.dynamodbv2.model.ScanResult;
import com.amazonaws.services.dynamodbv2.model.TableDescription;
import com.amazonaws.services.dynamodbv2.model.TableStatus;

/**
 * This sample demonstrates how to inject failures, latencies in your DynamoDB
 * client for testing
 */
public class DynamoDBDynamicFaultInjection {

    private static final Logger logger = LoggerFactory.getLogger(DynamoDBDynamicFaultInjection.class);

    public static String TABLENAME = "my-favorite-movies-table";

    /*
     * Important: Be sure to fill in your AWS access credentials in the
     * AwsCredentials.properties file before you try to run this sample and
     * configure your log4j.properties
     *
     * http://aws.amazon.com/security-credentials
     */
    static AmazonDynamoDBClient dynamoDBClient;

    /**
     * The only information needed to create a client are security credentials
     * consisting of the AWS Access Key ID and Secret Access Key. All other
     * configuration, such as the service endpoints, are performed
     * automatically. Client parameters, such as proxies, can be specified in an
     * optional ClientConfiguration object when constructing a client.
     *
     * @see com.amazonaws.auth.BasicAWSCredentials
     * @see com.amazonaws.auth.PropertiesCredentials
     * @see com.amazonaws.ClientConfiguration
     */
    private static void init() throws Exception {

        dynamoDBClient = new AmazonDynamoDBClient(new DefaultAWSCredentialsProviderChain());

        // pass in the client for access to the cached metadata.
        RequestHandler2 requestHandler = new FaultInjectionRequestHandler(dynamoDBClient);

        dynamoDBClient.addRequestHandler(requestHandler);
    }

    public static void main(String[] args) throws Exception {

        init();

        try {

            // Create a table with a primary key named 'name', which holds a
            // string
            createTable();

            // Describe our new table
            describeTable();

            // Add some items
            putItem(newItem("Bill & Ted's Excellent Adventure", 1989, "****", "James", "Sara"));
            putItem(newItem("Airplane", 1980, "*****", "James", "Billy Bob"));

            // Get some items
            getItem("Airplane");
            getItem("Bill & Ted's Excellent Adventure");

            // Scan items for movies with a year attribute greater than 1985
            Map<String, Condition> scanFilter = new HashMap<String, Condition>();
            Condition condition = new Condition().withComparisonOperator(ComparisonOperator.GT.toString())
                .withAttributeValueList(new AttributeValue().withN("1985"));
            scanFilter.put("year", condition);
            ScanRequest scanRequest = new ScanRequest(TABLENAME).withScanFilter(scanFilter);
            ScanResult scanResult = dynamoDBClient.scan(scanRequest);
            logger.info("Result: " + scanResult);

        }
        catch (AmazonServiceException ase) {

            logger.error("Service Exception: " + ase);

        }
        catch (AmazonClientException ace) {

            logger.error("Client Exception: " + ace);
        }
    }

    /*
     * Get an item from the table
     */
    private static void getItem(String keyVal) {

        Map<String, AttributeValue> key = new HashMap<String, AttributeValue>();
        key.put("name", new AttributeValue(keyVal));

        GetItemRequest getItemRequest = new GetItemRequest().withTableName(TABLENAME).withKey(key);

        GetItemResult item = dynamoDBClient.getItem(getItemRequest);

        logger.info("Get Result: " + item);
    }

    /*
     * Describe the table
     */
    private static void describeTable() {
        DescribeTableRequest describeTableRequest = new DescribeTableRequest().withTableName(TABLENAME);
        TableDescription tableDescription = dynamoDBClient.describeTable(describeTableRequest).getTable();
        logger.info("Table Description: " + tableDescription);
    }

    /*
     * Put given item into the table
     *
     * @param item
     */
    private static void putItem(Map<String, AttributeValue> item) {

        try {

            PutItemRequest putItemRequest = new PutItemRequest(TABLENAME, item);
            PutItemResult putItemResult = dynamoDBClient.putItem(putItemRequest);
            logger.info("Result: " + putItemResult);
        }
        catch (Exception e) {
            // TODO: handle exception
        }
    }

    /*
     * Create the table if it already does not exist
     */
    private static void createTable() {
        List<AttributeDefinition> attributeDefinitions = new ArrayList<AttributeDefinition>();
        attributeDefinitions.add(new AttributeDefinition().withAttributeName("name").withAttributeType("S"));

        List<KeySchemaElement> ks = new ArrayList<KeySchemaElement>();
        ks.add(new KeySchemaElement().withAttributeName("name").withKeyType(KeyType.HASH)); // Partition
                                                                                            // key

        ProvisionedThroughput provisionedThroughput = new ProvisionedThroughput().withReadCapacityUnits(10L)
            .withWriteCapacityUnits(10L);

        CreateTableRequest request = new CreateTableRequest().withTableName(TABLENAME)
            .withAttributeDefinitions(attributeDefinitions).withKeySchema(ks)
            .withProvisionedThroughput(provisionedThroughput);

        try {
            CreateTableResult createdTableDescription = dynamoDBClient.createTable(request);
            logger.info("Created Table: " + createdTableDescription);
            // Wait for it to become active
            waitForTableToBecomeAvailable(TABLENAME);
        }
        catch (ResourceInUseException e) {
            logger.warn("Table already existed", e);
        }
    }

    /*
     * Create new item helper
     */
    private static Map<String, AttributeValue> newItem(String name, int year, String rating, String... fans) {
        Map<String, AttributeValue> item = new HashMap<String, AttributeValue>();
        item.put("name", new AttributeValue(name));
        item.put("year", new AttributeValue().withN(Integer.toString(year)));
        item.put("rating", new AttributeValue(rating));
        item.put("fans", new AttributeValue().withSS(fans));

        return item;
    }

    /*
     * Waits for the table to become ACTIVE Times out after 10 minutes
     */
    private static void waitForTableToBecomeAvailable(String tableName) {
        logger.info("Waiting for " + tableName + " to become ACTIVE...");

        long startTime = System.currentTimeMillis();
        long endTime = startTime + (10 * 60 * 1000);
        while (System.currentTimeMillis() < endTime) {
            try {
                Thread.sleep(1000 * 20);
            }
            catch (Exception e) {
            }
            try {
                DescribeTableRequest request = new DescribeTableRequest().withTableName(tableName);
                TableDescription tableDescription = dynamoDBClient.describeTable(request).getTable();
                String tableStatus = tableDescription.getTableStatus();
                logger.info("  - current state: " + tableStatus);
                if (tableStatus.equals(TableStatus.ACTIVE.toString()))
                    return;
            }
            catch (AmazonServiceException ase) {
                if (ase.getErrorCode().equalsIgnoreCase("ResourceNotFoundException") == false)
                    throw ase;
            }
        }

        throw new RuntimeException("Table " + tableName + " never went active");
    }

}

// snippet-end:[dynamodb.java.codeexample.DynamoDBDynamicFaultInjection] 
=======


package com.amazonaws.services.dynamodbv2.client;

import java.util.ArrayList;
import java.util.HashMap;
import java.util.List;
import java.util.Map;

import org.slf4j.Logger;
import org.slf4j.LoggerFactory;

import com.amazonaws.AmazonClientException;
import com.amazonaws.AmazonServiceException;
import com.amazonaws.auth.DefaultAWSCredentialsProviderChain;
import com.amazonaws.handlers.RequestHandler2;
import com.amazonaws.services.dynamodbv2.AmazonDynamoDBClient;
import com.amazonaws.services.dynamodbv2.model.AttributeDefinition;
import com.amazonaws.services.dynamodbv2.model.AttributeValue;
import com.amazonaws.services.dynamodbv2.model.ComparisonOperator;
import com.amazonaws.services.dynamodbv2.model.Condition;
import com.amazonaws.services.dynamodbv2.model.CreateTableRequest;
import com.amazonaws.services.dynamodbv2.model.CreateTableResult;
import com.amazonaws.services.dynamodbv2.model.DescribeTableRequest;
import com.amazonaws.services.dynamodbv2.model.GetItemRequest;
import com.amazonaws.services.dynamodbv2.model.GetItemResult;
import com.amazonaws.services.dynamodbv2.model.KeySchemaElement;
import com.amazonaws.services.dynamodbv2.model.KeyType;
import com.amazonaws.services.dynamodbv2.model.ProvisionedThroughput;
import com.amazonaws.services.dynamodbv2.model.PutItemRequest;
import com.amazonaws.services.dynamodbv2.model.PutItemResult;
import com.amazonaws.services.dynamodbv2.model.ResourceInUseException;
import com.amazonaws.services.dynamodbv2.model.ScanRequest;
import com.amazonaws.services.dynamodbv2.model.ScanResult;
import com.amazonaws.services.dynamodbv2.model.TableDescription;
import com.amazonaws.services.dynamodbv2.model.TableStatus;

/**
 * This sample demonstrates how to inject failures, latencies in your DynamoDB
 * client for testing
 */
public class DynamoDBDynamicFaultInjection {

    private static final Logger logger = LoggerFactory.getLogger(DynamoDBDynamicFaultInjection.class);

    public static String TABLENAME = "my-favorite-movies-table";

    /*
     * Important: Be sure to fill in your AWS access credentials in the
     * AwsCredentials.properties file before you try to run this sample and
     * configure your log4j.properties
     *
     * http://aws.amazon.com/security-credentials
     */
    static AmazonDynamoDBClient dynamoDBClient;

    /**
     * The only information needed to create a client are security credentials
     * consisting of the AWS Access Key ID and Secret Access Key. All other
     * configuration, such as the service endpoints, are performed
     * automatically. Client parameters, such as proxies, can be specified in an
     * optional ClientConfiguration object when constructing a client.
     *
     * @see com.amazonaws.auth.BasicAWSCredentials
     * @see com.amazonaws.auth.PropertiesCredentials
     * @see com.amazonaws.ClientConfiguration
     */
    private static void init() throws Exception {

        dynamoDBClient = new AmazonDynamoDBClient(new DefaultAWSCredentialsProviderChain());

        // pass in the client for access to the cached metadata.
        RequestHandler2 requestHandler = new FaultInjectionRequestHandler(dynamoDBClient);

        dynamoDBClient.addRequestHandler(requestHandler);
    }

    public static void main(String[] args) throws Exception {

        init();

        try {

            // Create a table with a primary key named 'name', which holds a
            // string
            createTable();

            // Describe our new table
            describeTable();

            // Add some items
            putItem(newItem("Bill & Ted's Excellent Adventure", 1989, "****", "James", "Sara"));
            putItem(newItem("Airplane", 1980, "*****", "James", "Billy Bob"));

            // Get some items
            getItem("Airplane");
            getItem("Bill & Ted's Excellent Adventure");

            // Scan items for movies with a year attribute greater than 1985
            Map<String, Condition> scanFilter = new HashMap<String, Condition>();
            Condition condition = new Condition().withComparisonOperator(ComparisonOperator.GT.toString())
                .withAttributeValueList(new AttributeValue().withN("1985"));
            scanFilter.put("year", condition);
            ScanRequest scanRequest = new ScanRequest(TABLENAME).withScanFilter(scanFilter);
            ScanResult scanResult = dynamoDBClient.scan(scanRequest);
            logger.info("Result: " + scanResult);

        }
        catch (AmazonServiceException ase) {

            logger.error("Service Exception: " + ase);

        }
        catch (AmazonClientException ace) {

            logger.error("Client Exception: " + ace);
        }
    }

    /*
     * Get an item from the table
     */
    private static void getItem(String keyVal) {

        Map<String, AttributeValue> key = new HashMap<String, AttributeValue>();
        key.put("name", new AttributeValue(keyVal));

        GetItemRequest getItemRequest = new GetItemRequest().withTableName(TABLENAME).withKey(key);

        GetItemResult item = dynamoDBClient.getItem(getItemRequest);

        logger.info("Get Result: " + item);
    }

    /*
     * Describe the table
     */
    private static void describeTable() {
        DescribeTableRequest describeTableRequest = new DescribeTableRequest().withTableName(TABLENAME);
        TableDescription tableDescription = dynamoDBClient.describeTable(describeTableRequest).getTable();
        logger.info("Table Description: " + tableDescription);
    }

    /*
     * Put given item into the table
     *
     * @param item
     */
    private static void putItem(Map<String, AttributeValue> item) {

        try {

            PutItemRequest putItemRequest = new PutItemRequest(TABLENAME, item);
            PutItemResult putItemResult = dynamoDBClient.putItem(putItemRequest);
            logger.info("Result: " + putItemResult);
        }
        catch (Exception e) {
            // TODO: handle exception
        }
    }

    /*
     * Create the table if it already does not exist
     */
    private static void createTable() {
        List<AttributeDefinition> attributeDefinitions = new ArrayList<AttributeDefinition>();
        attributeDefinitions.add(new AttributeDefinition().withAttributeName("name").withAttributeType("S"));

        List<KeySchemaElement> ks = new ArrayList<KeySchemaElement>();
        ks.add(new KeySchemaElement().withAttributeName("name").withKeyType(KeyType.HASH)); // Partition
                                                                                            // key

        ProvisionedThroughput provisionedThroughput = new ProvisionedThroughput().withReadCapacityUnits(10L)
            .withWriteCapacityUnits(10L);

        CreateTableRequest request = new CreateTableRequest().withTableName(TABLENAME)
            .withAttributeDefinitions(attributeDefinitions).withKeySchema(ks)
            .withProvisionedThroughput(provisionedThroughput);

        try {
            CreateTableResult createdTableDescription = dynamoDBClient.createTable(request);
            logger.info("Created Table: " + createdTableDescription);
            // Wait for it to become active
            waitForTableToBecomeAvailable(TABLENAME);
        }
        catch (ResourceInUseException e) {
            logger.warn("Table already existed", e);
        }
    }

    /*
     * Create new item helper
     */
    private static Map<String, AttributeValue> newItem(String name, int year, String rating, String... fans) {
        Map<String, AttributeValue> item = new HashMap<String, AttributeValue>();
        item.put("name", new AttributeValue(name));
        item.put("year", new AttributeValue().withN(Integer.toString(year)));
        item.put("rating", new AttributeValue(rating));
        item.put("fans", new AttributeValue().withSS(fans));

        return item;
    }

    /*
     * Waits for the table to become ACTIVE Times out after 10 minutes
     */
    private static void waitForTableToBecomeAvailable(String tableName) {
        logger.info("Waiting for " + tableName + " to become ACTIVE...");

        long startTime = System.currentTimeMillis();
        long endTime = startTime + (10 * 60 * 1000);
        while (System.currentTimeMillis() < endTime) {
            try {
                Thread.sleep(1000 * 20);
            }
            catch (Exception e) {
            }
            try {
                DescribeTableRequest request = new DescribeTableRequest().withTableName(tableName);
                TableDescription tableDescription = dynamoDBClient.describeTable(request).getTable();
                String tableStatus = tableDescription.getTableStatus();
                logger.info("  - current state: " + tableStatus);
                if (tableStatus.equals(TableStatus.ACTIVE.toString()))
                    return;
            }
            catch (AmazonServiceException ase) {
                if (ase.getErrorCode().equalsIgnoreCase("ResourceNotFoundException") == false)
                    throw ase;
            }
        }

        throw new RuntimeException("Table " + tableName + " never went active");
    }

}
// snippet-end:[dynamodb.Java.CodeExample.DynamoDBDynamicFaultInjection]
>>>>>>> a604417e
<|MERGE_RESOLUTION|>--- conflicted
+++ resolved
@@ -1,32 +1,26 @@
-// snippet-sourcedescription:[DynamoDBDynamicFaultInjection.java demonstrates how to ]
-// snippet-service:[dynamodb]
-// snippet-keyword:[Java]
-// snippet-keyword:[Amazon DynamoDB]
-// snippet-keyword:[Code Sample]
-// snippet-keyword:[ ]
-// snippet-sourcetype:[full-example]
-// snippet-sourcedate:[ ]
-// snippet-sourceauthor:[AWS]
-<<<<<<< HEAD
+// snippet-sourcedescription:[DynamoDBDynamicFaultInjection.java demonstrates how to ]
+// snippet-service:[dynamodb]
+// snippet-keyword:[Java]
+// snippet-keyword:[Amazon DynamoDB]
+// snippet-keyword:[Code Sample]
+// snippet-keyword:[ ]
+// snippet-sourcetype:[full-example]
+// snippet-sourcedate:[ ]
+// snippet-sourceauthor:[AWS]
 // snippet-start:[dynamodb.java.codeexample.DynamoDBDynamicFaultInjection] 
-=======
-// snippet-start:[dynamodb.Java.CodeExample.DynamoDBDynamicFaultInjection] 
-
->>>>>>> a604417e
-/**
- * Copyright 2010-2019 Amazon.com, Inc. or its affiliates. All Rights Reserved.
- *
- * This file is licensed under the Apache License, Version 2.0 (the "License").
- * You may not use this file except in compliance with the License. A copy of
- * the License is located at
- *
- * http://aws.amazon.com/apache2.0/
- *
- * This file is distributed on an "AS IS" BASIS, WITHOUT WARRANTIES OR
- * CONDITIONS OF ANY KIND, either express or implied. See the License for the
- * specific language governing permissions and limitations under the License.
-*/
-<<<<<<< HEAD
+/**
+ * Copyright 2010-2019 Amazon.com, Inc. or its affiliates. All Rights Reserved.
+ *
+ * This file is licensed under the Apache License, Version 2.0 (the "License").
+ * You may not use this file except in compliance with the License. A copy of
+ * the License is located at
+ *
+ * http://aws.amazon.com/apache2.0/
+ *
+ * This file is distributed on an "AS IS" BASIS, WITHOUT WARRANTIES OR
+ * CONDITIONS OF ANY KIND, either express or implied. See the License for the
+ * specific language governing permissions and limitations under the License.
+*/
 
 
 package com.amazonaws.services.dynamodbv2.client;
@@ -263,242 +257,4 @@
 
 }
 
-// snippet-end:[dynamodb.java.codeexample.DynamoDBDynamicFaultInjection] 
-=======
-
-
-package com.amazonaws.services.dynamodbv2.client;
-
-import java.util.ArrayList;
-import java.util.HashMap;
-import java.util.List;
-import java.util.Map;
-
-import org.slf4j.Logger;
-import org.slf4j.LoggerFactory;
-
-import com.amazonaws.AmazonClientException;
-import com.amazonaws.AmazonServiceException;
-import com.amazonaws.auth.DefaultAWSCredentialsProviderChain;
-import com.amazonaws.handlers.RequestHandler2;
-import com.amazonaws.services.dynamodbv2.AmazonDynamoDBClient;
-import com.amazonaws.services.dynamodbv2.model.AttributeDefinition;
-import com.amazonaws.services.dynamodbv2.model.AttributeValue;
-import com.amazonaws.services.dynamodbv2.model.ComparisonOperator;
-import com.amazonaws.services.dynamodbv2.model.Condition;
-import com.amazonaws.services.dynamodbv2.model.CreateTableRequest;
-import com.amazonaws.services.dynamodbv2.model.CreateTableResult;
-import com.amazonaws.services.dynamodbv2.model.DescribeTableRequest;
-import com.amazonaws.services.dynamodbv2.model.GetItemRequest;
-import com.amazonaws.services.dynamodbv2.model.GetItemResult;
-import com.amazonaws.services.dynamodbv2.model.KeySchemaElement;
-import com.amazonaws.services.dynamodbv2.model.KeyType;
-import com.amazonaws.services.dynamodbv2.model.ProvisionedThroughput;
-import com.amazonaws.services.dynamodbv2.model.PutItemRequest;
-import com.amazonaws.services.dynamodbv2.model.PutItemResult;
-import com.amazonaws.services.dynamodbv2.model.ResourceInUseException;
-import com.amazonaws.services.dynamodbv2.model.ScanRequest;
-import com.amazonaws.services.dynamodbv2.model.ScanResult;
-import com.amazonaws.services.dynamodbv2.model.TableDescription;
-import com.amazonaws.services.dynamodbv2.model.TableStatus;
-
-/**
- * This sample demonstrates how to inject failures, latencies in your DynamoDB
- * client for testing
- */
-public class DynamoDBDynamicFaultInjection {
-
-    private static final Logger logger = LoggerFactory.getLogger(DynamoDBDynamicFaultInjection.class);
-
-    public static String TABLENAME = "my-favorite-movies-table";
-
-    /*
-     * Important: Be sure to fill in your AWS access credentials in the
-     * AwsCredentials.properties file before you try to run this sample and
-     * configure your log4j.properties
-     *
-     * http://aws.amazon.com/security-credentials
-     */
-    static AmazonDynamoDBClient dynamoDBClient;
-
-    /**
-     * The only information needed to create a client are security credentials
-     * consisting of the AWS Access Key ID and Secret Access Key. All other
-     * configuration, such as the service endpoints, are performed
-     * automatically. Client parameters, such as proxies, can be specified in an
-     * optional ClientConfiguration object when constructing a client.
-     *
-     * @see com.amazonaws.auth.BasicAWSCredentials
-     * @see com.amazonaws.auth.PropertiesCredentials
-     * @see com.amazonaws.ClientConfiguration
-     */
-    private static void init() throws Exception {
-
-        dynamoDBClient = new AmazonDynamoDBClient(new DefaultAWSCredentialsProviderChain());
-
-        // pass in the client for access to the cached metadata.
-        RequestHandler2 requestHandler = new FaultInjectionRequestHandler(dynamoDBClient);
-
-        dynamoDBClient.addRequestHandler(requestHandler);
-    }
-
-    public static void main(String[] args) throws Exception {
-
-        init();
-
-        try {
-
-            // Create a table with a primary key named 'name', which holds a
-            // string
-            createTable();
-
-            // Describe our new table
-            describeTable();
-
-            // Add some items
-            putItem(newItem("Bill & Ted's Excellent Adventure", 1989, "****", "James", "Sara"));
-            putItem(newItem("Airplane", 1980, "*****", "James", "Billy Bob"));
-
-            // Get some items
-            getItem("Airplane");
-            getItem("Bill & Ted's Excellent Adventure");
-
-            // Scan items for movies with a year attribute greater than 1985
-            Map<String, Condition> scanFilter = new HashMap<String, Condition>();
-            Condition condition = new Condition().withComparisonOperator(ComparisonOperator.GT.toString())
-                .withAttributeValueList(new AttributeValue().withN("1985"));
-            scanFilter.put("year", condition);
-            ScanRequest scanRequest = new ScanRequest(TABLENAME).withScanFilter(scanFilter);
-            ScanResult scanResult = dynamoDBClient.scan(scanRequest);
-            logger.info("Result: " + scanResult);
-
-        }
-        catch (AmazonServiceException ase) {
-
-            logger.error("Service Exception: " + ase);
-
-        }
-        catch (AmazonClientException ace) {
-
-            logger.error("Client Exception: " + ace);
-        }
-    }
-
-    /*
-     * Get an item from the table
-     */
-    private static void getItem(String keyVal) {
-
-        Map<String, AttributeValue> key = new HashMap<String, AttributeValue>();
-        key.put("name", new AttributeValue(keyVal));
-
-        GetItemRequest getItemRequest = new GetItemRequest().withTableName(TABLENAME).withKey(key);
-
-        GetItemResult item = dynamoDBClient.getItem(getItemRequest);
-
-        logger.info("Get Result: " + item);
-    }
-
-    /*
-     * Describe the table
-     */
-    private static void describeTable() {
-        DescribeTableRequest describeTableRequest = new DescribeTableRequest().withTableName(TABLENAME);
-        TableDescription tableDescription = dynamoDBClient.describeTable(describeTableRequest).getTable();
-        logger.info("Table Description: " + tableDescription);
-    }
-
-    /*
-     * Put given item into the table
-     *
-     * @param item
-     */
-    private static void putItem(Map<String, AttributeValue> item) {
-
-        try {
-
-            PutItemRequest putItemRequest = new PutItemRequest(TABLENAME, item);
-            PutItemResult putItemResult = dynamoDBClient.putItem(putItemRequest);
-            logger.info("Result: " + putItemResult);
-        }
-        catch (Exception e) {
-            // TODO: handle exception
-        }
-    }
-
-    /*
-     * Create the table if it already does not exist
-     */
-    private static void createTable() {
-        List<AttributeDefinition> attributeDefinitions = new ArrayList<AttributeDefinition>();
-        attributeDefinitions.add(new AttributeDefinition().withAttributeName("name").withAttributeType("S"));
-
-        List<KeySchemaElement> ks = new ArrayList<KeySchemaElement>();
-        ks.add(new KeySchemaElement().withAttributeName("name").withKeyType(KeyType.HASH)); // Partition
-                                                                                            // key
-
-        ProvisionedThroughput provisionedThroughput = new ProvisionedThroughput().withReadCapacityUnits(10L)
-            .withWriteCapacityUnits(10L);
-
-        CreateTableRequest request = new CreateTableRequest().withTableName(TABLENAME)
-            .withAttributeDefinitions(attributeDefinitions).withKeySchema(ks)
-            .withProvisionedThroughput(provisionedThroughput);
-
-        try {
-            CreateTableResult createdTableDescription = dynamoDBClient.createTable(request);
-            logger.info("Created Table: " + createdTableDescription);
-            // Wait for it to become active
-            waitForTableToBecomeAvailable(TABLENAME);
-        }
-        catch (ResourceInUseException e) {
-            logger.warn("Table already existed", e);
-        }
-    }
-
-    /*
-     * Create new item helper
-     */
-    private static Map<String, AttributeValue> newItem(String name, int year, String rating, String... fans) {
-        Map<String, AttributeValue> item = new HashMap<String, AttributeValue>();
-        item.put("name", new AttributeValue(name));
-        item.put("year", new AttributeValue().withN(Integer.toString(year)));
-        item.put("rating", new AttributeValue(rating));
-        item.put("fans", new AttributeValue().withSS(fans));
-
-        return item;
-    }
-
-    /*
-     * Waits for the table to become ACTIVE Times out after 10 minutes
-     */
-    private static void waitForTableToBecomeAvailable(String tableName) {
-        logger.info("Waiting for " + tableName + " to become ACTIVE...");
-
-        long startTime = System.currentTimeMillis();
-        long endTime = startTime + (10 * 60 * 1000);
-        while (System.currentTimeMillis() < endTime) {
-            try {
-                Thread.sleep(1000 * 20);
-            }
-            catch (Exception e) {
-            }
-            try {
-                DescribeTableRequest request = new DescribeTableRequest().withTableName(tableName);
-                TableDescription tableDescription = dynamoDBClient.describeTable(request).getTable();
-                String tableStatus = tableDescription.getTableStatus();
-                logger.info("  - current state: " + tableStatus);
-                if (tableStatus.equals(TableStatus.ACTIVE.toString()))
-                    return;
-            }
-            catch (AmazonServiceException ase) {
-                if (ase.getErrorCode().equalsIgnoreCase("ResourceNotFoundException") == false)
-                    throw ase;
-            }
-        }
-
-        throw new RuntimeException("Table " + tableName + " never went active");
-    }
-
-}
-// snippet-end:[dynamodb.Java.CodeExample.DynamoDBDynamicFaultInjection]
->>>>>>> a604417e
+// snippet-end:[dynamodb.java.codeexample.DynamoDBDynamicFaultInjection] 