--- conflicted
+++ resolved
@@ -1,151 +1,26 @@
-// snippet-sourcedescription:[LowLevelBatchGet.java demonstrates how to ]
-// snippet-service:[dynamodb]
-// snippet-keyword:[Java]
-// snippet-keyword:[Amazon DynamoDB]
-// snippet-keyword:[Code Sample]
-// snippet-keyword:[ ]
-// snippet-sourcetype:[full-example]
-// snippet-sourcedate:[ ]
-// snippet-sourceauthor:[AWS]
-<<<<<<< HEAD
-// snippet-start:[dynamodb.Java.CodeExample.LowLevelBatchGet] 
-
-=======
+// snippet-sourcedescription:[LowLevelBatchGet.java demonstrates how to ]
+// snippet-service:[dynamodb]
+// snippet-keyword:[Java]
+// snippet-keyword:[Amazon DynamoDB]
+// snippet-keyword:[Code Sample]
+// snippet-keyword:[ ]
+// snippet-sourcetype:[full-example]
+// snippet-sourcedate:[ ]
+// snippet-sourceauthor:[AWS]
 // snippet-start:[dynamodb.java.codeexample.LowLevelBatchGet] 
->>>>>>> 7fd06f5f
-/**
- * Copyright 2010-2019 Amazon.com, Inc. or its affiliates. All Rights Reserved.
- *
- * This file is licensed under the Apache License, Version 2.0 (the "License").
- * You may not use this file except in compliance with the License. A copy of
- * the License is located at
- *
- * http://aws.amazon.com/apache2.0/
- *
- * This file is distributed on an "AS IS" BASIS, WITHOUT WARRANTIES OR
- * CONDITIONS OF ANY KIND, either express or implied. See the License for the
- * specific language governing permissions and limitations under the License.
-*/
-<<<<<<< HEAD
-
-
-package com.amazonaws.codesamples.lowlevel;
-
-import java.io.IOException;
-import java.util.ArrayList;
-import java.util.HashMap;
-import java.util.List;
-import java.util.Map;
-
-import com.amazonaws.AmazonServiceException;
-import com.amazonaws.auth.profile.ProfileCredentialsProvider;
-import com.amazonaws.services.dynamodbv2.AmazonDynamoDBClient;
-import com.amazonaws.services.dynamodbv2.model.AttributeValue;
-import com.amazonaws.services.dynamodbv2.model.BatchGetItemRequest;
-import com.amazonaws.services.dynamodbv2.model.BatchGetItemResult;
-import com.amazonaws.services.dynamodbv2.model.KeysAndAttributes;
-
-public class LowLevelBatchGet {
-
-    static AmazonDynamoDBClient client = new AmazonDynamoDBClient(new ProfileCredentialsProvider());
-    static String table1Name = "Forum";
-    static String table2Name = "Thread";
-
-    public static void main(String[] args) throws IOException {
-
-        retrieveMultipleItemsBatchGet();
-
-    }
-
-    private static void retrieveMultipleItemsBatchGet() {
-        try {
-
-            Map<String, KeysAndAttributes> requestItems = new HashMap<String, KeysAndAttributes>();
-
-            List<Map<String, AttributeValue>> tableKeys = new ArrayList<Map<String, AttributeValue>>();
-            Map<String, AttributeValue> key = new HashMap<String, AttributeValue>();
-            key.put("Name", new AttributeValue().withS("Amazon S3"));
-            tableKeys.add(key);
-
-            key = new HashMap<String, AttributeValue>();
-            key.put("Name", new AttributeValue().withS("Amazon DynamoDB"));
-            tableKeys.add(key);
-
-            requestItems.put(table1Name, new KeysAndAttributes().withKeys(tableKeys));
-
-            tableKeys = new ArrayList<Map<String, AttributeValue>>();
-
-            key = new HashMap<String, AttributeValue>();
-            key.put("ForumName", new AttributeValue().withS("Amazon DynamoDB"));
-            key.put("Subject", new AttributeValue().withS("DynamoDB Thread 1"));
-            tableKeys.add(key);
-
-            key = new HashMap<String, AttributeValue>();
-            key.put("ForumName", new AttributeValue().withS("Amazon DynamoDB"));
-            key.put("Subject", new AttributeValue().withS("DynamoDB Thread 2"));
-            tableKeys.add(key);
-
-            key = new HashMap<String, AttributeValue>();
-            key.put("ForumName", new AttributeValue().withS("Amazon S3"));
-            key.put("Subject", new AttributeValue().withS("S3 Thread 1"));
-            tableKeys.add(key);
-
-            requestItems.put(table2Name, new KeysAndAttributes().withKeys(tableKeys));
-
-            BatchGetItemResult result;
-            BatchGetItemRequest batchGetItemRequest = new BatchGetItemRequest();
-            do {
-                System.out.println("Making the request.");
-
-                batchGetItemRequest.withRequestItems(requestItems);
-                result = client.batchGetItem(batchGetItemRequest);
-
-                List<Map<String, AttributeValue>> table1Results = result.getResponses().get(table1Name);
-                if (table1Results != null) {
-                    System.out.println("Items in table " + table1Name);
-                    for (Map<String, AttributeValue> item : table1Results) {
-                        printItem(item);
-                    }
-                }
-
-                List<Map<String, AttributeValue>> table2Results = result.getResponses().get(table2Name);
-                if (table2Results != null) {
-                    System.out.println("\nItems in table " + table2Name);
-                    for (Map<String, AttributeValue> item : table2Results) {
-                        printItem(item);
-                    }
-                }
-
-                // Check for unprocessed keys which could happen if you exceed
-                // provisioned
-                // throughput or reach the limit on response size.
-                for (Map.Entry<String, KeysAndAttributes> pair : result.getUnprocessedKeys().entrySet()) {
-                    System.out.println("Unprocessed key pair: " + pair.getKey() + ", " + pair.getValue());
-                }
-                requestItems = result.getUnprocessedKeys();
-            } while (result.getUnprocessedKeys().size() > 0);
-
-        }
-        catch (AmazonServiceException ase) {
-            System.err.println("Failed to retrieve items.");
-        }
-
-    }
-
-    private static void printItem(Map<String, AttributeValue> attributeList) {
-        for (Map.Entry<String, AttributeValue> item : attributeList.entrySet()) {
-            String attributeName = item.getKey();
-            AttributeValue value = item.getValue();
-            System.out.println(attributeName + " " + (value.getS() == null ? "" : "S=[" + value.getS() + "]")
-                + (value.getN() == null ? "" : "N=[" + value.getN() + "]")
-                + (value.getB() == null ? "" : "B=[" + value.getB() + "]")
-                + (value.getSS() == null ? "" : "SS=[" + value.getSS() + "]")
-                + (value.getNS() == null ? "" : "NS=[" + value.getNS() + "]")
-                + (value.getBS() == null ? "" : "BS=[" + value.getBS() + "] \n"));
-        }
-    }
-}// snippet-end:[dynamodb.Java.CodeExample.LowLevelBatchGet]
-=======
+/**
+ * Copyright 2010-2019 Amazon.com, Inc. or its affiliates. All Rights Reserved.
+ *
+ * This file is licensed under the Apache License, Version 2.0 (the "License").
+ * You may not use this file except in compliance with the License. A copy of
+ * the License is located at
+ *
+ * http://aws.amazon.com/apache2.0/
+ *
+ * This file is distributed on an "AS IS" BASIS, WITHOUT WARRANTIES OR
+ * CONDITIONS OF ANY KIND, either express or implied. See the License for the
+ * specific language governing permissions and limitations under the License.
+*/
 
 
 package com.amazonaws.codesamples.lowlevel;
@@ -264,5 +139,4 @@
         }
     }
 }
-// snippet-end:[dynamodb.java.codeexample.LowLevelBatchGet] 
->>>>>>> 7fd06f5f
+// snippet-end:[dynamodb.java.codeexample.LowLevelBatchGet] 