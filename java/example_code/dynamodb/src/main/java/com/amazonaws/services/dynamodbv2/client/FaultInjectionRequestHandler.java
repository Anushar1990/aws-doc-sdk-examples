--- conflicted
+++ resolved
@@ -1,140 +1,26 @@
-// snippet-sourcedescription:[FaultInjectionRequestHandler.java demonstrates how to ]
-// snippet-service:[dynamodb]
-// snippet-keyword:[Java]
-// snippet-keyword:[Amazon DynamoDB]
-// snippet-keyword:[Code Sample]
-// snippet-keyword:[ ]
-// snippet-sourcetype:[full-example]
-// snippet-sourcedate:[ ]
-// snippet-sourceauthor:[AWS]
-<<<<<<< HEAD
-// snippet-start:[dynamodb.Java.CodeExample.FaultInjectionRequestHandler] 
-
-=======
+// snippet-sourcedescription:[FaultInjectionRequestHandler.java demonstrates how to ]
+// snippet-service:[dynamodb]
+// snippet-keyword:[Java]
+// snippet-keyword:[Amazon DynamoDB]
+// snippet-keyword:[Code Sample]
+// snippet-keyword:[ ]
+// snippet-sourcetype:[full-example]
+// snippet-sourcedate:[ ]
+// snippet-sourceauthor:[AWS]
 // snippet-start:[dynamodb.java.codeexample.FaultInjectionRequestHandler] 
->>>>>>> 7fd06f5f
-/**
- * Copyright 2010-2019 Amazon.com, Inc. or its affiliates. All Rights Reserved.
- *
- * This file is licensed under the Apache License, Version 2.0 (the "License").
- * You may not use this file except in compliance with the License. A copy of
- * the License is located at
- *
- * http://aws.amazon.com/apache2.0/
- *
- * This file is distributed on an "AS IS" BASIS, WITHOUT WARRANTIES OR
- * CONDITIONS OF ANY KIND, either express or implied. See the License for the
- * specific language governing permissions and limitations under the License.
-*/
-<<<<<<< HEAD
-
-
-package com.amazonaws.services.dynamodbv2.client;
-
-import java.util.Map;
-import java.util.Random;
-
-import org.apache.commons.logging.Log;
-import org.apache.commons.logging.LogFactory;
-
-import com.amazonaws.Request;
-import com.amazonaws.Response;
-import com.amazonaws.handlers.RequestHandler2;
-import com.amazonaws.services.dynamodbv2.AmazonDynamoDBClient;
-import com.amazonaws.services.dynamodbv2.model.AttributeValue;
-import com.amazonaws.services.dynamodbv2.model.GetItemRequest;
-import com.amazonaws.services.dynamodbv2.model.GetItemResult;
-import com.amazonaws.services.dynamodbv2.model.ProvisionedThroughputExceededException;
-import com.amazonaws.services.dynamodbv2.model.PutItemRequest;
-
-public class FaultInjectionRequestHandler extends RequestHandler2 {
-
-    private AmazonDynamoDBClient dynamoDBClient;
-    private static final Random rnd = new Random(1234);
-    private static final Log logger = LogFactory.getLog(FaultInjectionRequestHandler.class);
-
-    public FaultInjectionRequestHandler(AmazonDynamoDBClient dynamoDBClient) {
-        this.dynamoDBClient = dynamoDBClient;
-    }
-
-    @Override
-    public void beforeRequest(Request<?> request) {
-
-        /* Things to do just before a request is executed */
-        if (request.getOriginalRequest() instanceof PutItemRequest) {
-
-            /* Throw throuhgput exceeded exception for 50% of put requests */
-            if (rnd.nextInt(2) == 0) {
-
-                logger.info("Injecting ProvisionedThroughputExceededException");
-                throw new ProvisionedThroughputExceededException("Injected Error");
-            }
-        }
-
-        /* Add latency to some Get requests */
-        if (request.getOriginalRequest() instanceof GetItemRequest) {
-
-            /* Delay 50% of GetItem requests by 500 ms */
-            if (rnd.nextInt(2) == 0) {
-                /*
-                 * Delay on average 50% of the requests from client perspective
-                 */
-                try {
-
-                    logger.info("Injecting 500 ms delay");
-                    Thread.sleep(500);
-                }
-                catch (InterruptedException ie) {
-                    logger.info(ie);
-                    throw new RuntimeException(ie);
-                }
-            }
-        }
-    }
-
-    @Override
-    public void afterResponse(Request<?> request, Response<?> response) {
-        /*
-         * The following is a hit and miss for multi-threaded clients as the
-         * cache size is only 50 entries
-         */
-        String awsRequestId = dynamoDBClient.getCachedResponseMetadata(request.getOriginalRequest()).getRequestId();
-        logger.info("AWS RequestID: " + awsRequestId);
-
-        /*
-         * Here you could inspect and alter the response object to see how your
-         * application behaves for specific data
-         */
-        if (request.getOriginalRequest() instanceof GetItemRequest) {
-            GetItemResult result = (GetItemResult) response.getAwsResponse();
-
-            Map<String, AttributeValue> item = result.getItem();
-
-            if (item.get("name").getS().equals("Airplane")) {
-
-                // Alter the item
-                item.put("name", new AttributeValue("newAirplane"));
-                item.put("new attr", new AttributeValue("new attr"));
-
-                // Add some delay
-                try {
-                    Thread.sleep(500);
-                }
-                catch (InterruptedException ie) {
-                    logger.info(ie);
-                    throw new RuntimeException(ie);
-                }
-            }
-        }
-    }
-
-    @Override
-    public void afterError(Request<?> request, Response<?> response, Exception e) {
-        // TODO Auto-generated method stub
-    }
-}
-// snippet-end:[dynamodb.Java.CodeExample.FaultInjectionRequestHandler]
-=======
+/**
+ * Copyright 2010-2019 Amazon.com, Inc. or its affiliates. All Rights Reserved.
+ *
+ * This file is licensed under the Apache License, Version 2.0 (the "License").
+ * You may not use this file except in compliance with the License. A copy of
+ * the License is located at
+ *
+ * http://aws.amazon.com/apache2.0/
+ *
+ * This file is distributed on an "AS IS" BASIS, WITHOUT WARRANTIES OR
+ * CONDITIONS OF ANY KIND, either express or implied. See the License for the
+ * specific language governing permissions and limitations under the License.
+*/
 
 
 package com.amazonaws.services.dynamodbv2.client;
@@ -242,5 +128,4 @@
     }
 }
 
-// snippet-end:[dynamodb.java.codeexample.FaultInjectionRequestHandler] 
->>>>>>> 7fd06f5f
+// snippet-end:[dynamodb.java.codeexample.FaultInjectionRequestHandler] 