--- conflicted
+++ resolved
@@ -1,32 +1,26 @@
-// snippet-sourcedescription:[DocumentAPIGlobalSecondaryIndexExample.java demonstrates how to ]
-// snippet-service:[dynamodb]
-// snippet-keyword:[Java]
-// snippet-keyword:[Amazon DynamoDB]
-// snippet-keyword:[Code Sample]
-// snippet-keyword:[ ]
-// snippet-sourcetype:[full-example]
-// snippet-sourcedate:[ ]
-// snippet-sourceauthor:[AWS]
-<<<<<<< HEAD
-// snippet-start:[dynamodb.Java.CodeExample.DocumentAPIGlobalSecondaryIndexExample] 
-
-=======
+// snippet-sourcedescription:[DocumentAPIGlobalSecondaryIndexExample.java demonstrates how to ]
+// snippet-service:[dynamodb]
+// snippet-keyword:[Java]
+// snippet-keyword:[Amazon DynamoDB]
+// snippet-keyword:[Code Sample]
+// snippet-keyword:[ ]
+// snippet-sourcetype:[full-example]
+// snippet-sourcedate:[ ]
+// snippet-sourceauthor:[AWS]
 // snippet-start:[dynamodb.java.codeexample.DocumentAPIGlobalSecondaryIndexExample] 
->>>>>>> 7fd06f5f
-/**
- * Copyright 2010-2019 Amazon.com, Inc. or its affiliates. All Rights Reserved.
- *
- * This file is licensed under the Apache License, Version 2.0 (the "License").
- * You may not use this file except in compliance with the License. A copy of
- * the License is located at
- *
- * http://aws.amazon.com/apache2.0/
- *
- * This file is distributed on an "AS IS" BASIS, WITHOUT WARRANTIES OR
- * CONDITIONS OF ANY KIND, either express or implied. See the License for the
- * specific language governing permissions and limitations under the License.
-*/
-<<<<<<< HEAD
+/**
+ * Copyright 2010-2019 Amazon.com, Inc. or its affiliates. All Rights Reserved.
+ *
+ * This file is licensed under the Apache License, Version 2.0 (the "License").
+ * You may not use this file except in compliance with the License. A copy of
+ * the License is located at
+ *
+ * http://aws.amazon.com/apache2.0/
+ *
+ * This file is distributed on an "AS IS" BASIS, WITHOUT WARRANTIES OR
+ * CONDITIONS OF ANY KIND, either express or implied. See the License for the
+ * specific language governing permissions and limitations under the License.
+*/
 
 
 package com.amazonaws.codesamples.document;
@@ -244,225 +238,5 @@
     }
 
 }
-// snippet-end:[dynamodb.Java.CodeExample.DocumentAPIGlobalSecondaryIndexExample]
-=======
-
-
-package com.amazonaws.codesamples.document;
-
-import java.util.ArrayList;
-import java.util.Iterator;
-
-import com.amazonaws.services.dynamodbv2.AmazonDynamoDB;
-import com.amazonaws.services.dynamodbv2.AmazonDynamoDBClientBuilder;
-import com.amazonaws.services.dynamodbv2.document.DynamoDB;
-import com.amazonaws.services.dynamodbv2.document.Index;
-import com.amazonaws.services.dynamodbv2.document.Item;
-import com.amazonaws.services.dynamodbv2.document.ItemCollection;
-import com.amazonaws.services.dynamodbv2.document.QueryOutcome;
-import com.amazonaws.services.dynamodbv2.document.Table;
-import com.amazonaws.services.dynamodbv2.document.spec.QuerySpec;
-import com.amazonaws.services.dynamodbv2.document.utils.ValueMap;
-import com.amazonaws.services.dynamodbv2.model.AttributeDefinition;
-import com.amazonaws.services.dynamodbv2.model.CreateTableRequest;
-import com.amazonaws.services.dynamodbv2.model.GlobalSecondaryIndex;
-import com.amazonaws.services.dynamodbv2.model.KeySchemaElement;
-import com.amazonaws.services.dynamodbv2.model.KeyType;
-import com.amazonaws.services.dynamodbv2.model.Projection;
-import com.amazonaws.services.dynamodbv2.model.ProvisionedThroughput;
-
-public class DocumentAPIGlobalSecondaryIndexExample {
-
-    static AmazonDynamoDB client = AmazonDynamoDBClientBuilder.standard().build();
-    static DynamoDB dynamoDB = new DynamoDB(client);
-
-    public static String tableName = "Issues";
-
-    public static void main(String[] args) throws Exception {
-
-        createTable();
-        loadData();
-
-        queryIndex("CreateDateIndex");
-        queryIndex("TitleIndex");
-        queryIndex("DueDateIndex");
-
-        deleteTable(tableName);
-
-    }
-
-    public static void createTable() {
-
-        // Attribute definitions
-        ArrayList<AttributeDefinition> attributeDefinitions = new ArrayList<AttributeDefinition>();
-
-        attributeDefinitions.add(new AttributeDefinition().withAttributeName("IssueId").withAttributeType("S"));
-        attributeDefinitions.add(new AttributeDefinition().withAttributeName("Title").withAttributeType("S"));
-        attributeDefinitions.add(new AttributeDefinition().withAttributeName("CreateDate").withAttributeType("S"));
-        attributeDefinitions.add(new AttributeDefinition().withAttributeName("DueDate").withAttributeType("S"));
-
-        // Key schema for table
-        ArrayList<KeySchemaElement> tableKeySchema = new ArrayList<KeySchemaElement>();
-        tableKeySchema.add(new KeySchemaElement().withAttributeName("IssueId").withKeyType(KeyType.HASH)); // Partition
-                                                                                                           // key
-        tableKeySchema.add(new KeySchemaElement().withAttributeName("Title").withKeyType(KeyType.RANGE)); // Sort
-                                                                                                          // key
-
-        // Initial provisioned throughput settings for the indexes
-        ProvisionedThroughput ptIndex = new ProvisionedThroughput().withReadCapacityUnits(1L)
-            .withWriteCapacityUnits(1L);
-
-        // CreateDateIndex
-        GlobalSecondaryIndex createDateIndex = new GlobalSecondaryIndex().withIndexName("CreateDateIndex")
-            .withProvisionedThroughput(ptIndex)
-            .withKeySchema(new KeySchemaElement().withAttributeName("CreateDate").withKeyType(KeyType.HASH), // Partition
-                                                                                                             // key
-                new KeySchemaElement().withAttributeName("IssueId").withKeyType(KeyType.RANGE)) // Sort
-                                                                                                // key
-            .withProjection(
-                new Projection().withProjectionType("INCLUDE").withNonKeyAttributes("Description", "Status"));
-
-        // TitleIndex
-        GlobalSecondaryIndex titleIndex = new GlobalSecondaryIndex().withIndexName("TitleIndex")
-            .withProvisionedThroughput(ptIndex)
-            .withKeySchema(new KeySchemaElement().withAttributeName("Title").withKeyType(KeyType.HASH), // Partition
-                                                                                                        // key
-                new KeySchemaElement().withAttributeName("IssueId").withKeyType(KeyType.RANGE)) // Sort
-                                                                                                // key
-            .withProjection(new Projection().withProjectionType("KEYS_ONLY"));
-
-        // DueDateIndex
-        GlobalSecondaryIndex dueDateIndex = new GlobalSecondaryIndex().withIndexName("DueDateIndex")
-            .withProvisionedThroughput(ptIndex)
-            .withKeySchema(new KeySchemaElement().withAttributeName("DueDate").withKeyType(KeyType.HASH)) // Partition
-                                                                                                          // key
-            .withProjection(new Projection().withProjectionType("ALL"));
-
-        CreateTableRequest createTableRequest = new CreateTableRequest().withTableName(tableName)
-            .withProvisionedThroughput(
-                new ProvisionedThroughput().withReadCapacityUnits((long) 1).withWriteCapacityUnits((long) 1))
-            .withAttributeDefinitions(attributeDefinitions).withKeySchema(tableKeySchema)
-            .withGlobalSecondaryIndexes(createDateIndex, titleIndex, dueDateIndex);
-
-        System.out.println("Creating table " + tableName + "...");
-        dynamoDB.createTable(createTableRequest);
-
-        // Wait for table to become active
-        System.out.println("Waiting for " + tableName + " to become ACTIVE...");
-        try {
-            Table table = dynamoDB.getTable(tableName);
-            table.waitForActive();
-        }
-        catch (InterruptedException e) {
-            e.printStackTrace();
-        }
-    }
-
-    public static void queryIndex(String indexName) {
-
-        Table table = dynamoDB.getTable(tableName);
-
-        System.out.println("\n***********************************************************\n");
-        System.out.print("Querying index " + indexName + "...");
-
-        Index index = table.getIndex(indexName);
-
-        ItemCollection<QueryOutcome> items = null;
-
-        QuerySpec querySpec = new QuerySpec();
-
-        if (indexName == "CreateDateIndex") {
-            System.out.println("Issues filed on 2013-11-01");
-            querySpec.withKeyConditionExpression("CreateDate = :v_date and begins_with(IssueId, :v_issue)")
-                .withValueMap(new ValueMap().withString(":v_date", "2013-11-01").withString(":v_issue", "A-"));
-            items = index.query(querySpec);
-        }
-        else if (indexName == "TitleIndex") {
-            System.out.println("Compilation errors");
-            querySpec.withKeyConditionExpression("Title = :v_title and begins_with(IssueId, :v_issue)")
-                .withValueMap(new ValueMap().withString(":v_title", "Compilation error").withString(":v_issue", "A-"));
-            items = index.query(querySpec);
-        }
-        else if (indexName == "DueDateIndex") {
-            System.out.println("Items that are due on 2013-11-30");
-            querySpec.withKeyConditionExpression("DueDate = :v_date")
-                .withValueMap(new ValueMap().withString(":v_date", "2013-11-30"));
-            items = index.query(querySpec);
-        }
-        else {
-            System.out.println("\nNo valid index name provided");
-            return;
-        }
-
-        Iterator<Item> iterator = items.iterator();
-
-        System.out.println("Query: printing results...");
-
-        while (iterator.hasNext()) {
-            System.out.println(iterator.next().toJSONPretty());
-        }
-
-    }
-
-    public static void deleteTable(String tableName) {
-
-        System.out.println("Deleting table " + tableName + "...");
-
-        Table table = dynamoDB.getTable(tableName);
-        table.delete();
-
-        // Wait for table to be deleted
-        System.out.println("Waiting for " + tableName + " to be deleted...");
-        try {
-            table.waitForDelete();
-        }
-        catch (InterruptedException e) {
-            e.printStackTrace();
-        }
-    }
-
-    public static void loadData() {
-
-        System.out.println("Loading data into table " + tableName + "...");
-
-        // IssueId, Title,
-        // Description,
-        // CreateDate, LastUpdateDate, DueDate,
-        // Priority, Status
-
-        putItem("A-101", "Compilation error", "Can't compile Project X - bad version number. What does this mean?",
-            "2013-11-01", "2013-11-02", "2013-11-10", 1, "Assigned");
-
-        putItem("A-102", "Can't read data file", "The main data file is missing, or the permissions are incorrect",
-            "2013-11-01", "2013-11-04", "2013-11-30", 2, "In progress");
-
-        putItem("A-103", "Test failure", "Functional test of Project X produces errors", "2013-11-01", "2013-11-02",
-            "2013-11-10", 1, "In progress");
-
-        putItem("A-104", "Compilation error", "Variable 'messageCount' was not initialized.", "2013-11-15",
-            "2013-11-16", "2013-11-30", 3, "Assigned");
-
-        putItem("A-105", "Network issue", "Can't ping IP address 127.0.0.1. Please fix this.", "2013-11-15",
-            "2013-11-16", "2013-11-19", 5, "Assigned");
-
-    }
-
-    public static void putItem(
-
-        String issueId, String title, String description, String createDate, String lastUpdateDate, String dueDate,
-        Integer priority, String status) {
-
-        Table table = dynamoDB.getTable(tableName);
-
-        Item item = new Item().withPrimaryKey("IssueId", issueId).withString("Title", title)
-            .withString("Description", description).withString("CreateDate", createDate)
-            .withString("LastUpdateDate", lastUpdateDate).withString("DueDate", dueDate)
-            .withNumber("Priority", priority).withString("Status", status);
-
-        table.putItem(item);
-    }
-
-}
-
-// snippet-end:[dynamodb.java.codeexample.DocumentAPIGlobalSecondaryIndexExample] 
->>>>>>> 7fd06f5f
+
+// snippet-end:[dynamodb.java.codeexample.DocumentAPIGlobalSecondaryIndexExample] 