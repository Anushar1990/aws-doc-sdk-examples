// snippet-sourcedescription:[SampleDataTryQuery.java demonstrates how to ]
// snippet-service:[dynamodb]
// snippet-keyword:[Java]
// snippet-keyword:[Amazon DynamoDB]
// snippet-keyword:[Code Sample]
// snippet-keyword:[ ]
// snippet-sourcetype:[full-example]
// snippet-sourcedate:[ ]
// snippet-sourceauthor:[AWS]
<<<<<<< HEAD
// snippet-start:[dynamodb.Java.CodeExample.SampleDataTryQuery] 

=======
// snippet-start:[dynamodb.java.codeexample.SampleDataTryQuery] 
>>>>>>> 7fd06f5f
/**
 * Copyright 2010-2019 Amazon.com, Inc. or its affiliates. All Rights Reserved.
 *
 * This file is licensed under the Apache License, Version 2.0 (the "License").
 * You may not use this file except in compliance with the License. A copy of
 * the License is located at
 *
 * http://aws.amazon.com/apache2.0/
 *
 * This file is distributed on an "AS IS" BASIS, WITHOUT WARRANTIES OR
 * CONDITIONS OF ANY KIND, either express or implied. See the License for the
 * specific language governing permissions and limitations under the License.
*/
<<<<<<< HEAD


package com.amazonaws.codesamples;

import java.text.SimpleDateFormat;
import java.util.Date;
import java.util.Iterator;

import com.amazonaws.services.dynamodbv2.AmazonDynamoDB;
import com.amazonaws.services.dynamodbv2.AmazonDynamoDBClientBuilder;
import com.amazonaws.services.dynamodbv2.document.DynamoDB;
import com.amazonaws.services.dynamodbv2.document.Item;
import com.amazonaws.services.dynamodbv2.document.ItemCollection;
import com.amazonaws.services.dynamodbv2.document.QueryOutcome;
import com.amazonaws.services.dynamodbv2.document.Table;
import com.amazonaws.services.dynamodbv2.document.spec.QuerySpec;
import com.amazonaws.services.dynamodbv2.document.utils.ValueMap;

public class SampleDataTryQuery {

    static AmazonDynamoDB client = AmazonDynamoDBClientBuilder.standard().build();
    static DynamoDB dynamoDB = new DynamoDB(client);
    static SimpleDateFormat dateFormatter = new SimpleDateFormat("yyyy-MM-dd'T'HH:mm:ss.SSS'Z'");

    public static void main(String[] args) throws Exception {

        try {

            String forumName = "Amazon DynamoDB";
            String threadSubject = "DynamoDB Thread 1";

            // Get an item.
            getBook(101, "ProductCatalog");

            // Query replies posted in the past 15 days for a forum thread.
            findRepliesInLast15DaysWithConfig("Reply", forumName, threadSubject);
        }
        catch (Exception e) {
            System.err.println(e.getMessage());
        }
    }

    private static void getBook(int id, String tableName) {

        Table table = dynamoDB.getTable(tableName);

        Item item = table.getItem("Id", // attribute name
            id, // attribute value
            "Id, ISBN, Title, Authors", // projection expression
            null); // name map - don't need this

        System.out.println("GetItem: printing results...");
        System.out.println(item.toJSONPretty());

    }

    private static void findRepliesInLast15DaysWithConfig(String tableName, String forumName, String threadSubject) {

        String replyId = forumName + "#" + threadSubject;
        long twoWeeksAgoMilli = (new Date()).getTime() - (15L * 24L * 60L * 60L * 1000L);
        Date twoWeeksAgo = new Date();
        twoWeeksAgo.setTime(twoWeeksAgoMilli);
        SimpleDateFormat df = new SimpleDateFormat("yyyy-MM-dd'T'HH:mm:ss.SSS'Z'");
        String twoWeeksAgoStr = df.format(twoWeeksAgo);

        Table table = dynamoDB.getTable(tableName);

        QuerySpec querySpec = new QuerySpec().withKeyConditionExpression("Id = :v1 and ReplyDateTime > :v2")
            .withValueMap(new ValueMap().withString(":v1", replyId).withString(":v2", twoWeeksAgoStr))
            .withProjectionExpression("Message, ReplyDateTime, PostedBy");

        ItemCollection<QueryOutcome> items = table.query(querySpec);
        Iterator<Item> iterator = items.iterator();

        System.out.println("Query: printing results...");

        while (iterator.hasNext()) {
            System.out.println(iterator.next().toJSONPretty());
        }
    }

}
// snippet-end:[dynamodb.Java.CodeExample.SampleDataTryQuery]
=======


package com.amazonaws.codesamples;

import java.text.SimpleDateFormat;
import java.util.Date;
import java.util.Iterator;

import com.amazonaws.services.dynamodbv2.AmazonDynamoDB;
import com.amazonaws.services.dynamodbv2.AmazonDynamoDBClientBuilder;
import com.amazonaws.services.dynamodbv2.document.DynamoDB;
import com.amazonaws.services.dynamodbv2.document.Item;
import com.amazonaws.services.dynamodbv2.document.ItemCollection;
import com.amazonaws.services.dynamodbv2.document.QueryOutcome;
import com.amazonaws.services.dynamodbv2.document.Table;
import com.amazonaws.services.dynamodbv2.document.spec.QuerySpec;
import com.amazonaws.services.dynamodbv2.document.utils.ValueMap;

public class SampleDataTryQuery {

    static AmazonDynamoDB client = AmazonDynamoDBClientBuilder.standard().build();
    static DynamoDB dynamoDB = new DynamoDB(client);
    static SimpleDateFormat dateFormatter = new SimpleDateFormat("yyyy-MM-dd'T'HH:mm:ss.SSS'Z'");

    public static void main(String[] args) throws Exception {

        try {

            String forumName = "Amazon DynamoDB";
            String threadSubject = "DynamoDB Thread 1";

            // Get an item.
            getBook(101, "ProductCatalog");

            // Query replies posted in the past 15 days for a forum thread.
            findRepliesInLast15DaysWithConfig("Reply", forumName, threadSubject);
        }
        catch (Exception e) {
            System.err.println(e.getMessage());
        }
    }

    private static void getBook(int id, String tableName) {

        Table table = dynamoDB.getTable(tableName);

        Item item = table.getItem("Id", // attribute name
            id, // attribute value
            "Id, ISBN, Title, Authors", // projection expression
            null); // name map - don't need this

        System.out.println("GetItem: printing results...");
        System.out.println(item.toJSONPretty());

    }

    private static void findRepliesInLast15DaysWithConfig(String tableName, String forumName, String threadSubject) {

        String replyId = forumName + "#" + threadSubject;
        long twoWeeksAgoMilli = (new Date()).getTime() - (15L * 24L * 60L * 60L * 1000L);
        Date twoWeeksAgo = new Date();
        twoWeeksAgo.setTime(twoWeeksAgoMilli);
        SimpleDateFormat df = new SimpleDateFormat("yyyy-MM-dd'T'HH:mm:ss.SSS'Z'");
        String twoWeeksAgoStr = df.format(twoWeeksAgo);

        Table table = dynamoDB.getTable(tableName);

        QuerySpec querySpec = new QuerySpec().withKeyConditionExpression("Id = :v1 and ReplyDateTime > :v2")
            .withValueMap(new ValueMap().withString(":v1", replyId).withString(":v2", twoWeeksAgoStr))
            .withProjectionExpression("Message, ReplyDateTime, PostedBy");

        ItemCollection<QueryOutcome> items = table.query(querySpec);
        Iterator<Item> iterator = items.iterator();

        System.out.println("Query: printing results...");

        while (iterator.hasNext()) {
            System.out.println(iterator.next().toJSONPretty());
        }
    }

}

// snippet-end:[dynamodb.java.codeexample.SampleDataTryQuery] 
>>>>>>> 7fd06f5f
<|MERGE_RESOLUTION|>--- conflicted
+++ resolved
@@ -1,116 +1,26 @@
-// snippet-sourcedescription:[SampleDataTryQuery.java demonstrates how to ]
-// snippet-service:[dynamodb]
-// snippet-keyword:[Java]
-// snippet-keyword:[Amazon DynamoDB]
-// snippet-keyword:[Code Sample]
-// snippet-keyword:[ ]
-// snippet-sourcetype:[full-example]
-// snippet-sourcedate:[ ]
-// snippet-sourceauthor:[AWS]
-<<<<<<< HEAD
-// snippet-start:[dynamodb.Java.CodeExample.SampleDataTryQuery] 
-
-=======
+// snippet-sourcedescription:[SampleDataTryQuery.java demonstrates how to ]
+// snippet-service:[dynamodb]
+// snippet-keyword:[Java]
+// snippet-keyword:[Amazon DynamoDB]
+// snippet-keyword:[Code Sample]
+// snippet-keyword:[ ]
+// snippet-sourcetype:[full-example]
+// snippet-sourcedate:[ ]
+// snippet-sourceauthor:[AWS]
 // snippet-start:[dynamodb.java.codeexample.SampleDataTryQuery] 
->>>>>>> 7fd06f5f
-/**
- * Copyright 2010-2019 Amazon.com, Inc. or its affiliates. All Rights Reserved.
- *
- * This file is licensed under the Apache License, Version 2.0 (the "License").
- * You may not use this file except in compliance with the License. A copy of
- * the License is located at
- *
- * http://aws.amazon.com/apache2.0/
- *
- * This file is distributed on an "AS IS" BASIS, WITHOUT WARRANTIES OR
- * CONDITIONS OF ANY KIND, either express or implied. See the License for the
- * specific language governing permissions and limitations under the License.
-*/
-<<<<<<< HEAD
-
-
-package com.amazonaws.codesamples;
-
-import java.text.SimpleDateFormat;
-import java.util.Date;
-import java.util.Iterator;
-
-import com.amazonaws.services.dynamodbv2.AmazonDynamoDB;
-import com.amazonaws.services.dynamodbv2.AmazonDynamoDBClientBuilder;
-import com.amazonaws.services.dynamodbv2.document.DynamoDB;
-import com.amazonaws.services.dynamodbv2.document.Item;
-import com.amazonaws.services.dynamodbv2.document.ItemCollection;
-import com.amazonaws.services.dynamodbv2.document.QueryOutcome;
-import com.amazonaws.services.dynamodbv2.document.Table;
-import com.amazonaws.services.dynamodbv2.document.spec.QuerySpec;
-import com.amazonaws.services.dynamodbv2.document.utils.ValueMap;
-
-public class SampleDataTryQuery {
-
-    static AmazonDynamoDB client = AmazonDynamoDBClientBuilder.standard().build();
-    static DynamoDB dynamoDB = new DynamoDB(client);
-    static SimpleDateFormat dateFormatter = new SimpleDateFormat("yyyy-MM-dd'T'HH:mm:ss.SSS'Z'");
-
-    public static void main(String[] args) throws Exception {
-
-        try {
-
-            String forumName = "Amazon DynamoDB";
-            String threadSubject = "DynamoDB Thread 1";
-
-            // Get an item.
-            getBook(101, "ProductCatalog");
-
-            // Query replies posted in the past 15 days for a forum thread.
-            findRepliesInLast15DaysWithConfig("Reply", forumName, threadSubject);
-        }
-        catch (Exception e) {
-            System.err.println(e.getMessage());
-        }
-    }
-
-    private static void getBook(int id, String tableName) {
-
-        Table table = dynamoDB.getTable(tableName);
-
-        Item item = table.getItem("Id", // attribute name
-            id, // attribute value
-            "Id, ISBN, Title, Authors", // projection expression
-            null); // name map - don't need this
-
-        System.out.println("GetItem: printing results...");
-        System.out.println(item.toJSONPretty());
-
-    }
-
-    private static void findRepliesInLast15DaysWithConfig(String tableName, String forumName, String threadSubject) {
-
-        String replyId = forumName + "#" + threadSubject;
-        long twoWeeksAgoMilli = (new Date()).getTime() - (15L * 24L * 60L * 60L * 1000L);
-        Date twoWeeksAgo = new Date();
-        twoWeeksAgo.setTime(twoWeeksAgoMilli);
-        SimpleDateFormat df = new SimpleDateFormat("yyyy-MM-dd'T'HH:mm:ss.SSS'Z'");
-        String twoWeeksAgoStr = df.format(twoWeeksAgo);
-
-        Table table = dynamoDB.getTable(tableName);
-
-        QuerySpec querySpec = new QuerySpec().withKeyConditionExpression("Id = :v1 and ReplyDateTime > :v2")
-            .withValueMap(new ValueMap().withString(":v1", replyId).withString(":v2", twoWeeksAgoStr))
-            .withProjectionExpression("Message, ReplyDateTime, PostedBy");
-
-        ItemCollection<QueryOutcome> items = table.query(querySpec);
-        Iterator<Item> iterator = items.iterator();
-
-        System.out.println("Query: printing results...");
-
-        while (iterator.hasNext()) {
-            System.out.println(iterator.next().toJSONPretty());
-        }
-    }
-
-}
-// snippet-end:[dynamodb.Java.CodeExample.SampleDataTryQuery]
-=======
+/**
+ * Copyright 2010-2019 Amazon.com, Inc. or its affiliates. All Rights Reserved.
+ *
+ * This file is licensed under the Apache License, Version 2.0 (the "License").
+ * You may not use this file except in compliance with the License. A copy of
+ * the License is located at
+ *
+ * http://aws.amazon.com/apache2.0/
+ *
+ * This file is distributed on an "AS IS" BASIS, WITHOUT WARRANTIES OR
+ * CONDITIONS OF ANY KIND, either express or implied. See the License for the
+ * specific language governing permissions and limitations under the License.
+*/
 
 
 package com.amazonaws.codesamples;
@@ -194,5 +104,4 @@
 
 }
 
-// snippet-end:[dynamodb.java.codeexample.SampleDataTryQuery] 
->>>>>>> 7fd06f5f
+// snippet-end:[dynamodb.java.codeexample.SampleDataTryQuery] 