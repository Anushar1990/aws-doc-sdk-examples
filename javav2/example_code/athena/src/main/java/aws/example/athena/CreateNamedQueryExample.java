//snippet-sourcedescription:[CreateNamedQueryExample.java demonstrates how to create a named query]
//snippet-keyword:[Java]
//snippet-keyword:[Code Sample]
//snippet-keyword:[Amazon Athena]
//snippet-service:[athena]
//snippet-sourcetype:[full-example]
//snippet-sourcedate:[2019-04-15]
//snippet-sourceauthor:[jschwarzwalder AWS]
/*
 * Copyright 2010-2019 Amazon.com, Inc. or its affiliates. All Rights Reserved.
 *
 * Licensed under the Apache License, Version 2.0 (the "License").
 * You may not use this file except in compliance with the License.
 * A copy of the License is located at
 *
 *  http://aws.amazon.com/apache2.0
 *
 * or in the "license" file accompanying this file. This file is distributed
 * on an "AS IS" BASIS, WITHOUT WARRANTIES OR CONDITIONS OF ANY KIND, either
 * express or implied. See the License for the specific language governing
 * permissions and limitations under the License.
<<<<<<< HEAD
 */ 
=======
 */
>>>>>>> 1eecac69
//snippet-start:[athena.java2.CreateNamedQueryExample.complete]
//snippet-start:[athena.java.CreateNamedQueryExample.complete]
package aws.example.athena;

//snippet-start:[athena.java2.CreateNamedQueryExample.import]
import software.amazon.awssdk.services.athena.AthenaClient;
import software.amazon.awssdk.services.athena.model.CreateNamedQueryRequest;
import software.amazon.awssdk.services.athena.model.CreateNamedQueryResponse;
//snippet-end:[athena.java2.CreateNamedQueryExample.import]

/**
 * CreateNamedQueryExample
 * -------------------------------------
 * This code shows how to create a named query.
 */
public class CreateNamedQueryExample {
    public static void main(String[] args) throws Exception {
        //snippet-start:[athena.java2.CreateNamedQueryExample.main]
        // Build an Athena client
        AthenaClientFactory factory = new AthenaClientFactory();
        AthenaClient athenaClient = factory.createClient();

        // Create the named query request.
        CreateNamedQueryRequest createNamedQueryRequest = CreateNamedQueryRequest.builder()
                .database(ExampleConstants.ATHENA_DEFAULT_DATABASE)
                .queryString(ExampleConstants.ATHENA_SAMPLE_QUERY)
                .description("Sample Description")
                .name("SampleQuery2").build();

        // Call Athena to create the named query. If it fails, an exception is thrown.
        CreateNamedQueryResponse createNamedQueryResult = athenaClient.createNamedQuery(createNamedQueryRequest);
        //snippet-end:[athena.java2.CreateNamedQueryExample.main]
    }
}
<<<<<<< HEAD

=======
>>>>>>> 1eecac69
//snippet-end:[athena.java.CreateNamedQueryExample.complete]
//snippet-end:[athena.java2.CreateNamedQueryExample.complete]<|MERGE_RESOLUTION|>--- conflicted
+++ resolved
@@ -19,11 +19,7 @@
  * on an "AS IS" BASIS, WITHOUT WARRANTIES OR CONDITIONS OF ANY KIND, either
  * express or implied. See the License for the specific language governing
  * permissions and limitations under the License.
-<<<<<<< HEAD
  */ 
-=======
- */
->>>>>>> 1eecac69
 //snippet-start:[athena.java2.CreateNamedQueryExample.complete]
 //snippet-start:[athena.java.CreateNamedQueryExample.complete]
 package aws.example.athena;
@@ -58,9 +54,5 @@
         //snippet-end:[athena.java2.CreateNamedQueryExample.main]
     }
 }
-<<<<<<< HEAD
-
-=======
->>>>>>> 1eecac69
 //snippet-end:[athena.java.CreateNamedQueryExample.complete]
-//snippet-end:[athena.java2.CreateNamedQueryExample.complete]+//snippet-end:[athena.java2.CreateNamedQueryExample.complete]
