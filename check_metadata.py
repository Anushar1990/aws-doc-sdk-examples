--- conflicted
+++ resolved
@@ -72,8 +72,6 @@
     print("")
 
 
-<<<<<<< HEAD
-=======
 def verifyNoBlacklistWords(fileContents, filelocation):
     fileContents = fileContents.split('/')
     for word in fileContents:
@@ -81,7 +79,6 @@
             print("ERROR -- Found in " + filelocation)
             sys.exit("ERROR -- " + word + " found, and is on the blacklist.")
 
->>>>>>> bb511e4a
 def checkStringLength (word):
     length = len(word)
     if  length == 40 or length == 20:
@@ -225,13 +222,6 @@
 
 # Whitelist of files to never check
 # 
-<<<<<<< HEAD
-doNotScan = {'AssemblyInfo.cs', 'CMakeLists.txt', 'check_metadata.py'}
-root = './'
-
-print ('----------\n\nRun Tests\n')
-print ('----------\n\nC++ Code Examples(*.cpp)\n')
-=======
 doNotScan = {'AssemblyInfo.cs', 'CMakeLists.txt', 'check_metadata.py', 'movie_data.json'}
 root = './'
 
@@ -248,7 +238,6 @@
 checkFile('*.yml')
 checkFile('*.yaml')
 print ('----------\n\nC++ Code Examples (*.cpp)\n')
->>>>>>> bb511e4a
 checkFile('*.cpp')
 print ('----------\n\nC# Code Examples (*.cs)\n')
 checkFile('*.cs')
